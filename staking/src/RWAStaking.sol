// SPDX-License-Identifier: MIT
pragma solidity ^0.8.25;

import { AccessControlUpgradeable } from "@openzeppelin/contracts-upgradeable/access/AccessControlUpgradeable.sol";
import { UUPSUpgradeable } from "@openzeppelin/contracts-upgradeable/proxy/utils/UUPSUpgradeable.sol";
import { ReentrancyGuardUpgradeable } from "@openzeppelin/contracts-upgradeable/utils/ReentrancyGuardUpgradeable.sol";
import { IERC20 } from "@openzeppelin/contracts/token/ERC20/IERC20.sol";
import { SafeERC20 } from "@openzeppelin/contracts/token/ERC20/utils/SafeERC20.sol";

/**
 * @title RWAStaking
 * @author Eugene Y. Q. Shen
 * @notice Pre-staking contract for RWA Staking on Plume
 */
contract RWAStaking is AccessControlUpgradeable, UUPSUpgradeable, ReentrancyGuardUpgradeable {

    // Types

    using SafeERC20 for IERC20;

    /**
     * @notice State of a user that deposits into the RWAStaking contract
     * @param amountSeconds Cumulative sum of the amount of stablecoins staked by the user,
     *   multiplied by the number of seconds that the user has staked this amount for
     * @param amountStaked Total amount of stablecoins staked by the user
     * @param lastUpdate Timestamp of the most recent update to amountSeconds
     */
    struct UserState {
        uint256 amountSeconds;
        uint256 amountStaked;
        uint256 lastUpdate;
    }

    // Storage

    /// @custom:storage-location erc7201:plume.storage.RWAStaking
    struct RWAStakingStorage {
        /// @dev Total amount of stablecoins staked in the RWAStaking contract
        uint256 totalAmountStaked;
        /// @dev List of users who have staked into the RWAStaking contract
        address[] users;
        /// @dev Mapping of users to their state in the RWAStaking contract
        mapping(address user => UserState userState) userStates;
        /// @dev List of stablecoins allowed to be staked in the RWAStaking contract
        IERC20[] stablecoins;
        /// @dev Mapping of stablecoins to whether they are allowed to be staked
        mapping(IERC20 stablecoin => bool allowed) allowedStablecoins;
        /// @dev Timestamp of when pre-staking ends, when the admin withdraws all stablecoins
        uint256 endTime;
        /// @dev True if the RWAStaking contract is paused for deposits, false otherwise
        bool paused;
    }

    // keccak256(abi.encode(uint256(keccak256("plume.storage.RWAStaking")) - 1)) & ~bytes32(uint256(0xff))
    bytes32 private constant RWA_STAKING_STORAGE_LOCATION =
        0x985cf34339f517022bb48b1ce402d8af12b040d0d5b3c991a00533cf3bab8800;

    function _getRWAStakingStorage() private pure returns (RWAStakingStorage storage $) {
        assembly {
            $.slot := RWA_STAKING_STORAGE_LOCATION
        }
    }

    // Constants

    /// @notice Role for the admin of the RWAStaking contract
    bytes32 public constant ADMIN_ROLE = keccak256("ADMIN_ROLE");
    /// @notice Role for the upgrader of the RWAStaking contract
    bytes32 public constant UPGRADER_ROLE = keccak256("UPGRADER_ROLE");

    // Events

    /**
     * @notice Emitted when an admin withdraws stablecoins from the RWAStaking contract
     * @param user Address of the admin who withdrew stablecoins
     * @param stablecoin Stablecoin token contract address
     * @param amount Amount of stablecoins withdrawn
     */
    event AdminWithdrawn(address indexed user, IERC20 indexed stablecoin, uint256 amount);

    /**
     * @notice Emitted when a user withdraws stablecoins from the RWAStaking contract
     * @param user Address of the user who withdrew stablecoins
     * @param stablecoin Stablecoin token contract address
     * @param amount Amount of stablecoins withdrawn
     */
    event Withdrawn(address indexed user, IERC20 indexed stablecoin, uint256 amount);

    /**
     * @notice Emitted when a user stakes stablecoins into the RWAStaking contract
     * @param user Address of the user who staked stablecoins
     * @param stablecoin Stablecoin token contract address
     * @param amount Amount of stablecoins staked
     */
    event Staked(address indexed user, IERC20 indexed stablecoin, uint256 amount);
<<<<<<< HEAD

    /// @notice Emitted when the RWAStaking contract is paused for deposits
    event Paused();

    /// @notice Emitted when the RWAStaking contract is unpaused for deposits
    event Unpaused();
=======
>>>>>>> d21f7b89

    // Errors

    /// @notice Indicates a failure because the contract is paused for deposits
    error DepositPaused();

    /// @notice Indicates a failure because the contract is already paused for deposits
    error AlreadyPaused();

    /// @notice Indicates a failure because the contract is not paused for deposits
    error NotPaused();

    /// @notice Indicates a failure because the pre-staking period has ended
    error StakingEnded();

    /**
     * @notice Indicates a failure because the stablecoin is already allowed to be staked
     * @param stablecoin Stablecoin token contract address
     */
    error AlreadyAllowedStablecoin(IERC20 stablecoin);

    /**
     * @notice Indicates a failure because the stablecoin is not allowed to be staked
     * @param stablecoin Stablecoin token contract address
     */
    error NotAllowedStablecoin(IERC20 stablecoin);

    /**
     * @notice Indicates a failure because the user does not have enough stablecoins staked
     * @param user Address of the user who does not have enough stablecoins staked
     * @param stablecoin Stablecoin token contract address
     * @param amount Amount of stablecoins that the user wants to withdraw
     * @param amountStaked Amount of stablecoins that the user has staked
     */
    error InsufficientStaked(address user, IERC20 stablecoin, uint256 amount, uint256 amountStaked);

    // Initializer

    /**
     * @notice Prevent the implementation contract from being initialized or reinitialized
     * @custom:oz-upgrades-unsafe-allow constructor
     */
    constructor() {
        _disableInitializers();
    }

    /**
     * @notice Initialize the RWAStaking contract
     * @param owner Address of the owner of the RWAStaking contract
     */
    function initialize(
        address owner
    ) public initializer {
        __AccessControl_init();
        __UUPSUpgradeable_init();
        __ReentrancyGuard_init();

        _grantRole(DEFAULT_ADMIN_ROLE, owner);
        _grantRole(ADMIN_ROLE, owner);
        _grantRole(UPGRADER_ROLE, owner);
    }

    // Override Functions

    /**
     * @notice Revert when `msg.sender` is not authorized to upgrade the contract
     * @param newImplementation Address of the new implementation
     */
    function _authorizeUpgrade(
        address newImplementation
    ) internal override onlyRole(UPGRADER_ROLE) { }

    // Admin Functions

    /**
     * @notice Allow a stablecoin to be staked into the RWAStaking contract
     * @dev This function can only be called by an admin
     * @param stablecoin Stablecoin token contract address
     */
    function allowStablecoin(
        IERC20 stablecoin
    ) external onlyRole(ADMIN_ROLE) {
        RWAStakingStorage storage $ = _getRWAStakingStorage();
        if ($.allowedStablecoins[stablecoin]) {
            revert AlreadyAllowedStablecoin(stablecoin);
        }
        $.stablecoins.push(stablecoin);
        $.allowedStablecoins[stablecoin] = true;
    }

    /**
     * @notice Stop the RWAStaking contract by withdrawing all stablecoins
     * @dev Only the admin can withdraw stablecoins from the RWAStaking contract
     */
<<<<<<< HEAD
    function adminWithdraw() external onlyRole(ADMIN_ROLE) {
=======
    function adminWithdraw() external nonReentrant onlyRole(ADMIN_ROLE) {
>>>>>>> d21f7b89
        RWAStakingStorage storage $ = _getRWAStakingStorage();
        if ($.endTime != 0) {
            revert StakingEnded();
        }

        IERC20[] storage stablecoins = $.stablecoins;
        uint256 length = stablecoins.length;
        for (uint256 i = 0; i < length; ++i) {
            IERC20 stablecoin = stablecoins[i];
            uint256 amount = stablecoin.balanceOf(address(this));
            stablecoin.safeTransfer(msg.sender, amount);
            emit AdminWithdrawn(msg.sender, stablecoin, amount);
        }
        $.endTime = block.timestamp;
    }

    /**
     * @notice Pause the RWAStaking contract for deposits
     * @dev Only the admin can pause the RWAStaking contract for deposits
     */
    function pause() external onlyRole(ADMIN_ROLE) {
        RWAStakingStorage storage $ = _getRWAStakingStorage();
        if ($.paused) {
            revert AlreadyPaused();
        }
        $.paused = true;
        emit Paused();
    }

    // Errors

    /**
     * @notice Unpause the RWAStaking contract for deposits
     * @dev Only the admin can unpause the RWAStaking contract for deposits
     */
    function unpause() external onlyRole(ADMIN_ROLE) {
        RWAStakingStorage storage $ = _getRWAStakingStorage();
        if (!$.paused) {
            revert NotPaused();
        }
        $.paused = false;
        emit Unpaused();
    }

    // User Functions

    /**
     * @notice Stake stablecoins into the RWAStaking contract
     * @param amount Amount of stablecoins to stake
     * @param stablecoin Stablecoin token contract address
     */
    function stake(uint256 amount, IERC20 stablecoin) external nonReentrant {
        RWAStakingStorage storage $ = _getRWAStakingStorage();
        if ($.endTime != 0) {
            revert StakingEnded();
        }
        if ($.paused) {
            revert DepositPaused();
        }
        if (!$.allowedStablecoins[stablecoin]) {
            revert NotAllowedStablecoin(stablecoin);
        }

        uint256 previousBalance = stablecoin.balanceOf(address(this));

        stablecoin.safeTransferFrom(msg.sender, address(this), amount);

        uint256 newBalance = stablecoin.balanceOf(address(this));
        uint256 actualAmount = newBalance - previousBalance;

        uint256 timestamp = block.timestamp;
        UserState storage userState = $.userStates[msg.sender];
        if (userState.lastUpdate == 0) {
            $.users.push(msg.sender);
        }
        userState.amountSeconds += userState.amountStaked * (timestamp - userState.lastUpdate);
        userState.amountStaked += actualAmount;
        userState.lastUpdate = timestamp;
        $.totalAmountStaked += actualAmount;

        emit Staked(msg.sender, stablecoin, actualAmount);
    }

    /**
     * @notice Withdraw stablecoins from the RWAStaking contract
     * @param amount Amount of stablecoins to withdraw
     * @param stablecoin Stablecoin token contract address
     */
<<<<<<< HEAD
    function withdraw(uint256 amount, IERC20 stablecoin) external {
=======
    function withdraw(uint256 amount, IERC20 stablecoin) external nonReentrant {
>>>>>>> d21f7b89
        RWAStakingStorage storage $ = _getRWAStakingStorage();
        if ($.endTime != 0) {
            revert StakingEnded();
        }

        uint256 timestamp = block.timestamp;
        UserState storage userState = $.userStates[msg.sender];
        if (userState.amountStaked < amount) {
            revert InsufficientStaked(msg.sender, stablecoin, amount, userState.amountStaked);
        }

        userState.amountSeconds += userState.amountStaked * (timestamp - userState.lastUpdate);
        uint256 previousBalance = stablecoin.balanceOf(address(this));
        stablecoin.safeTransfer(msg.sender, amount);
        uint256 newBalance = stablecoin.balanceOf(address(this));
        uint256 actualAmount = previousBalance - newBalance;

        userState.amountSeconds -= userState.amountSeconds * actualAmount / userState.amountStaked;
        userState.amountStaked -= actualAmount;
        userState.lastUpdate = timestamp;
        $.totalAmountStaked -= actualAmount;

        emit Withdrawn(msg.sender, stablecoin, actualAmount);
    }

    // Getter View Functions

    /// @notice Total amount of stablecoins staked in the RWAStaking contract
    function getTotalAmountStaked() external view returns (uint256) {
        return _getRWAStakingStorage().totalAmountStaked;
    }

    /// @notice List of users who have staked into the RWAStaking contract
    function getUsers() external view returns (address[] memory) {
        return _getRWAStakingStorage().users;
    }

    /// @notice State of a user who has staked into the RWAStaking contract
    function getUserState(
        address user
    ) external view returns (uint256, uint256, uint256) {
        RWAStakingStorage storage $ = _getRWAStakingStorage();
        UserState memory userState = $.userStates[user];
        return (
            userState.amountSeconds
                + userState.amountStaked * (($.endTime > 0 ? $.endTime : block.timestamp) - userState.lastUpdate),
            userState.amountStaked,
            userState.lastUpdate
        );
    }

    /// @notice List of stablecoins allowed to be staked in the RWAStaking contract
    function getAllowedStablecoins() external view returns (IERC20[] memory) {
        return _getRWAStakingStorage().stablecoins;
    }

    /// @notice Whether a stablecoin is allowed to be staked in the RWAStaking contract
    function isAllowedStablecoin(
        IERC20 stablecoin
    ) external view returns (bool) {
        return _getRWAStakingStorage().allowedStablecoins[stablecoin];
    }

    /// @notice Timestamp of when pre-staking ends, when the admin withdraws all stablecoins
    function getEndTime() external view returns (uint256) {
        return _getRWAStakingStorage().endTime;
    }

    /// @notice Returns true if the RWAStaking contract is pauseWhether the RWAStaking contract is paused for deposits
    function isPaused() external view returns (bool) {
        return _getRWAStakingStorage().paused;
    }

}<|MERGE_RESOLUTION|>--- conflicted
+++ resolved
@@ -93,15 +93,12 @@
      * @param amount Amount of stablecoins staked
      */
     event Staked(address indexed user, IERC20 indexed stablecoin, uint256 amount);
-<<<<<<< HEAD
 
     /// @notice Emitted when the RWAStaking contract is paused for deposits
     event Paused();
 
     /// @notice Emitted when the RWAStaking contract is unpaused for deposits
     event Unpaused();
-=======
->>>>>>> d21f7b89
 
     // Errors
 
@@ -196,11 +193,7 @@
      * @notice Stop the RWAStaking contract by withdrawing all stablecoins
      * @dev Only the admin can withdraw stablecoins from the RWAStaking contract
      */
-<<<<<<< HEAD
-    function adminWithdraw() external onlyRole(ADMIN_ROLE) {
-=======
     function adminWithdraw() external nonReentrant onlyRole(ADMIN_ROLE) {
->>>>>>> d21f7b89
         RWAStakingStorage storage $ = _getRWAStakingStorage();
         if ($.endTime != 0) {
             revert StakingEnded();
@@ -289,11 +282,7 @@
      * @param amount Amount of stablecoins to withdraw
      * @param stablecoin Stablecoin token contract address
      */
-<<<<<<< HEAD
-    function withdraw(uint256 amount, IERC20 stablecoin) external {
-=======
     function withdraw(uint256 amount, IERC20 stablecoin) external nonReentrant {
->>>>>>> d21f7b89
         RWAStakingStorage storage $ = _getRWAStakingStorage();
         if ($.endTime != 0) {
             revert StakingEnded();
