[profile.default]
solc = "0.8.25"
evm_version = "cancun"
src = "src"
out = "out"
libs = ["lib"]
ffi = true
ast = true
build_info = true
extra_output = ["storageLayout"]
optimizer = true
optimizer_runs = 200

[fmt]
single_line_statement_blocks = "multi"
multiline_func_header = "params_first"
sort_imports = true
contract_new_lines = true
bracket_spacing = true
int_types = "long"
quote_style = "double"
number_underscore = "thousands"
<<<<<<< HEAD
wrap_comments = true
=======
wrap_comments = true
>>>>>>> 167fb368
<|MERGE_RESOLUTION|>--- conflicted
+++ resolved
@@ -1,5 +1,6 @@
 [profile.default]
 solc = "0.8.25"
+evm_version = "cancun"
 evm_version = "cancun"
 src = "src"
 out = "out"
@@ -20,8 +21,4 @@
 int_types = "long"
 quote_style = "double"
 number_underscore = "thousands"
-<<<<<<< HEAD
 wrap_comments = true
-=======
-wrap_comments = true
->>>>>>> 167fb368
