--- conflicted
+++ resolved
@@ -36,53 +36,15 @@
 contract DeployNestContracts is Script, Test {
 
     address private constant NEST_ADMIN_ADDRESS = 0xb015762405De8fD24d29A6e0799c12e0Ea81c1Ff;
-<<<<<<< HEAD
-    address private constant USDC_ADDRESS = 0x401eCb1D350407f13ba348573E5630B83638E30D;
-    address private constant PUSD_PROXY = 0x2DEc3B6AdFCCC094C31a2DCc83a43b5042220Ea2;
-=======
     address private constant VAULT_ADDRESS = 0x52805adf7b3d25c013eDa66eF32b53d1696f809C;
     address private constant PUSD_ADDRESS = 0x2DEc3B6AdFCCC094C31a2DCc83a43b5042220Ea2;
->>>>>>> 5f8fe9f9
 
     function test() public { }
 
     function run() external {
         vm.startBroadcast(NEST_ADMIN_ADDRESS);
-
-<<<<<<< HEAD
-=======
-        // Deploy pUSD
-        /*
-        pUSD pUSDToken = new pUSD();
-        ERC1967Proxy pUSDProxy =
-        new ERC1967Proxy(address(pUSDToken), abi.encodeCall(pUSD.initialize, (VAULT_ADDRESS, NEST_ADMIN_ADDRESS)));
-        console2.log("pUSDProxy deployed to:", address(pUSDProxy));
-        */
         ERC1967Proxy pUSDProxy = ERC1967Proxy(payable(PUSD_ADDRESS));
 
->>>>>>> 5f8fe9f9
-        // Deploy ConcreteComponentToken
-        /*
-        ConcreteComponentToken componentToken = new ConcreteComponentToken();
-        ERC1967Proxy componentTokenProxy = new ERC1967Proxy(
-            address(componentToken),
-            abi.encodeCall(
-                ComponentToken.initialize,
-                (
-                    NEST_ADMIN_ADDRESS, // owner
-                    "Banana", // name
-                    "BAN", // symbol
-                    IERC20(PUSD_PROXY), // asset token
-                    false, // async deposit
-                    false // async redeem
-                )
-            )
-        );
-
-        console2.log("ComponentTokenProxy deployed to:", address(componentTokenProxy));
-        */
-
-        // Deploy AggregateToken with both component tokens
         AggregateToken aggregateToken = new AggregateToken();
         AggregateTokenProxy aggregateTokenProxy = new AggregateTokenProxy(
             address(aggregateToken),
@@ -90,15 +52,9 @@
                 AggregateToken.initialize,
                 (
                     NEST_ADMIN_ADDRESS,
-<<<<<<< HEAD
-                    "Apple",
-                    "AAPL",
-                    IComponentToken(PUSD_PROXY),
-=======
                     "Nest Insto Vault",
                     "NIV",
                     IComponentToken(address(pUSDProxy)),
->>>>>>> 5f8fe9f9
                     1e17, // ask price
                     1e17 // bid price
                 )
@@ -106,23 +62,6 @@
         );
         console2.log("AggregateTokenProxy deployed to:", address(aggregateTokenProxy));
 
-        // Add new component tokens
-<<<<<<< HEAD
-        AggregateToken(address(aggregateTokenProxy)).addComponentToken(IComponentToken(PUSD_PROXY));
-        AggregateToken(address(aggregateTokenProxy)).addComponentToken(IComponentToken(address(componentTokenProxy)));
-=======
-        // AggregateToken(address(aggregateTokenProxy)).addComponentToken(IComponentToken(address(pUSDProxy)));
-        // AggregateToken(address(aggregateTokenProxy)).addComponentToken(IComponentToken(address(componentTokenProxy)));
->>>>>>> 5f8fe9f9
-
-        // Deploy NestStaking
-        /*
-        NestStaking nestStaking = new NestStaking();
-        NestStakingProxy nestStakingProxy =
-        new NestStakingProxy(address(nestStaking), abi.encodeCall(NestStaking.initialize, (NEST_ADMIN_ADDRESS)));
-        console2.log("NestStakingProxy deployed to:", address(nestStakingProxy));
-        */
-
         vm.stopBroadcast();
     }
 
