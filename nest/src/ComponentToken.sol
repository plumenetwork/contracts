--- conflicted
+++ resolved
@@ -10,12 +10,9 @@
 import { IAccessControl } from "@openzeppelin/contracts/access/IAccessControl.sol";
 import { IERC4626 } from "@openzeppelin/contracts/interfaces/IERC4626.sol";
 import { IERC20 } from "@openzeppelin/contracts/token/ERC20/IERC20.sol";
-<<<<<<< HEAD
 import { IERC20Metadata } from "@openzeppelin/contracts/token/ERC20/extensions/IERC20Metadata.sol";
 
 import { SafeERC20 } from "@openzeppelin/contracts/token/ERC20/utils/SafeERC20.sol";
-=======
->>>>>>> 6e621abc
 import { ERC165 } from "@openzeppelin/contracts/utils/introspection/ERC165.sol";
 import { IERC165 } from "@openzeppelin/contracts/utils/introspection/IERC165.sol";
 
@@ -335,26 +332,21 @@
         }
 
         ComponentTokenStorage storage $ = _getComponentTokenStorage();
+        assets = convertToAssets(shares);
+
         if ($.asyncDeposit) {
-            // Check shares directly instead of converting to assets
-            if ($.sharesDepositRequest[controller] < shares) {
-                revert InsufficientRequestBalance(controller, shares, 1);
+            if ($.claimableDepositRequest[controller] < assets) {
+                revert InsufficientRequestBalance(controller, assets, 1);
             }
-            // Use the pre-calculated assets amount from when deposit was notified
-            assets = $.claimableDepositRequest[controller];
-            $.claimableDepositRequest[controller] = 0;
-            $.sharesDepositRequest[controller] = 0;
+            $.claimableDepositRequest[controller] -= assets;
+            $.sharesDepositRequest[controller] -= shares;
         } else {
-<<<<<<< HEAD
             SafeERC20.safeTransferFrom(IERC20(asset()), controller, address(this), assets);
-=======
-            assets = previewMint(shares);
-            _deposit(msg.sender, receiver, assets, shares);
->>>>>>> 6e621abc
-        }
+        }
+
         _mint(receiver, shares);
-        emit Deposit(msg.sender, receiver, assets, shares);
-        return assets;
+
+        emit Deposit(controller, receiver, assets, shares);
     }
 
     /// @inheritdoc IComponentToken
@@ -445,7 +437,7 @@
         address receiver,
         address controller
     ) public virtual override(ERC4626Upgradeable, IERC7540) nonReentrant returns (uint256 shares) {
-        if (shares == 0) {
+        if (assets == 0) {
             revert ZeroAmount();
         }
         if (msg.sender != controller) {
@@ -453,28 +445,21 @@
         }
 
         ComponentTokenStorage storage $ = _getComponentTokenStorage();
+        shares = convertToShares(assets);
+
         if ($.asyncRedeem) {
-            // Use the pre-calculated assets amount from when redeem was notified
-            if ($.assetsRedeemRequest[controller] < assets) {
-                revert InsufficientRequestBalance(controller, assets, 3);
+            if ($.claimableRedeemRequest[controller] < shares) {
+                revert InsufficientRequestBalance(controller, shares, 3);
             }
-            shares = $.claimableRedeemRequest[controller];
-            $.claimableRedeemRequest[controller] = 0;
-            $.assetsRedeemRequest[controller] = 0;
+            $.claimableRedeemRequest[controller] -= shares;
+            $.assetsRedeemRequest[controller] -= assets;
         } else {
-            shares = previewWithdraw(assets);
-            _withdraw(msg.sender, receiver, msg.sender, assets, shares);
-        }
-<<<<<<< HEAD
+            _burn(controller, shares);
+        }
 
         SafeERC20.safeTransfer(IERC20(asset()), receiver, assets);
 
         emit Withdraw(controller, receiver, controller, assets, shares);
-=======
-        _burn(msg.sender, shares);
-        emit Withdraw(msg.sender, receiver, msg.sender, assets, shares);
-        return shares;
->>>>>>> 6e621abc
     }
 
     // Getter View Functions
@@ -533,7 +518,7 @@
         if (_getComponentTokenStorage().asyncDeposit) {
             revert Unimplemented();
         }
-        assets = convertToAssets(shares);
+        assets = super.previewDeposit(shares);
     }
 
     /**
@@ -560,7 +545,7 @@
         if (_getComponentTokenStorage().asyncRedeem) {
             revert Unimplemented();
         }
-        shares = convertToShares(assets);
+        shares = super.previewWithdraw(assets);
     }
 
     /// @inheritdoc IERC7540
