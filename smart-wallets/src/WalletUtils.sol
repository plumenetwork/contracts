--- conflicted
+++ resolved
@@ -28,24 +28,4 @@
         _;
     }
 
-<<<<<<< HEAD
-    /**
-     * @notice Checks if an address is a contract or smart wallet.
-     * @dev This function uses the `extcodesize` opcode to check if the target address contains contract code.
-     * It returns true for contracts and smart wallets, and false for EOAs that do not have smart wallets.
-     * @param addr Address to check
-     * @return hasCode True if the address is a contract or smart wallet, and false if it is not
-     */
-    function isContract(
-        address addr
-    ) internal view returns (bool hasCode) {
-        uint32 size;
-        assembly {
-            size := extcodesize(addr)
-        }
-        return size > 0;
-    }
-
-=======
->>>>>>> 5a1e1d20
 }