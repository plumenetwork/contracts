// SPDX-License-Identifier: MIT
pragma solidity ^0.8.25;

import { IYieldDistributionToken } from "./IYieldDistributionToken.sol";

interface IAssetToken is IYieldDistributionToken {

<<<<<<< HEAD
    function depositYield(uint256 currencyTokenAmount) external;
    function getBalanceAvailable(address user) external view returns (uint256 balanceAvailable);
=======
    function depositYield(
        uint256 currencyTokenAmount
    ) external;
    function getBalanceAvailable(
        address user
    ) external view returns (uint256 balanceAvailable);
>>>>>>> a36777b4

}<|MERGE_RESOLUTION|>--- conflicted
+++ resolved
@@ -5,16 +5,11 @@
 
 interface IAssetToken is IYieldDistributionToken {
 
-<<<<<<< HEAD
-    function depositYield(uint256 currencyTokenAmount) external;
-    function getBalanceAvailable(address user) external view returns (uint256 balanceAvailable);
-=======
     function depositYield(
         uint256 currencyTokenAmount
     ) external;
     function getBalanceAvailable(
         address user
     ) external view returns (uint256 balanceAvailable);
->>>>>>> a36777b4
 
 }