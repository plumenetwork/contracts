// SPDX-License-Identifier: MIT
pragma solidity ^0.8.25;

import { Ownable } from "@openzeppelin/contracts/access/Ownable.sol";
import { ERC20 } from "@openzeppelin/contracts/token/ERC20/ERC20.sol";
import { IERC20 } from "@openzeppelin/contracts/token/ERC20/IERC20.sol";

import { SafeERC20 } from "@openzeppelin/contracts/token/ERC20/utils/SafeERC20.sol";
import { Math } from "@openzeppelin/contracts/utils/math/Math.sol";

//import { ReentrancyGuardUpgradeable } from "@openzeppelin/contracts-upgradeable/utils/ReentrancyGuardUpgradeable.sol";

import { IYieldDistributionToken } from "../interfaces/IYieldDistributionToken.sol";

/**
 * @title YieldDistributionToken
 * @author Eugene Y. Q. Shen
 * @notice ERC20 token that receives yield deposits and distributes yield
 *   to token holders proportionally based on how long they have held the token
 */
abstract contract YieldDistributionToken is ERC20, Ownable, IYieldDistributionToken {

    using Math for uint256;
    using SafeERC20 for IERC20;

    // Storage

    /// @custom:storage-location erc7201:plume.storage.YieldDistributionToken
    struct YieldDistributionTokenStorage {
        /// @dev CurrencyToken in which the yield is deposited and denominated
        IERC20 currencyToken;
        /// @dev Number of decimals of the YieldDistributionToken
        uint8 decimals;
        /// @dev URI for the YieldDistributionToken metadata
        string tokenURI;
        /// @dev Current sum of all amountSeconds for all users
        uint256 totalAmountSeconds;
        /// @dev Timestamp of the last change in totalSupply()
        uint256 lastSupplyUpdate;
        /// @dev lastDepositTimestamp
        uint256 lastDepositTimestamp;
        /// @dev yieldPerTokenStored
        uint256 yieldPerTokenStored;
        /// @dev userYieldPerTokenPaid
        mapping(address => uint256) userYieldPerTokenPaid;
        /// @dev rewards
        mapping(address => uint256) rewards;
        /// @dev State for each user
        //mapping(address user => UserState userState) userStates;
        mapping(address user => uint256) lastUpdate;
    }

    // keccak256(abi.encode(uint256(keccak256("plume.storage.YieldDistributionToken")) - 1)) & ~bytes32(uint256(0xff))
    bytes32 private constant YIELD_DISTRIBUTION_TOKEN_STORAGE_LOCATION =
        0x3d2d7d9da47f1055055838ecd982d8a93d7044b5f93759fc6e1ef3269bbc7000;

    function _getYieldDistributionTokenStorage() internal pure returns (YieldDistributionTokenStorage storage $) {
        assembly {
            $.slot := YIELD_DISTRIBUTION_TOKEN_STORAGE_LOCATION
        }
    }

    // Constants

    // Base that is used to divide all price inputs in order to represent e.g. 1.000001 as 1000001e12
    uint256 private constant _BASE = 1e18;

    // Scale that is used to multiply yield deposits for increased precision
    uint256 private constant SCALE = 1e36;

    // Events

    /**
     * @notice Emitted when yield is deposited into the YieldDistributionToken
     * @param user Address of the user who deposited the yield
     * @param currencyTokenAmount Amount of CurrencyToken deposited as yield
     */
    event Deposited(address indexed user, uint256 currencyTokenAmount);

    /**
     * @notice Emitted when yield is claimed by a user
     * @param user Address of the user who claimed the yield
     * @param currencyTokenAmount Amount of CurrencyToken claimed as yield
     */
    event YieldClaimed(address indexed user, uint256 currencyTokenAmount);

    /**
     * @notice Emitted when yield is accrued to a user
     * @param user Address of the user who accrued the yield
     * @param currencyTokenAmount Amount of CurrencyToken accrued as yield
     */
    event YieldAccrued(address indexed user, uint256 currencyTokenAmount);

    // Errors

    /**
     * @notice Indicates a failure because the transfer of CurrencyToken failed
     * @param user Address of the user who tried to transfer CurrencyToken
     * @param currencyTokenAmount Amount of CurrencyToken that failed to transfer
     */
    error TransferFailed(address user, uint256 currencyTokenAmount);

    /// @notice Indicates a failure because a yield deposit is made in the same block as the last one
    error DepositSameBlock();

    // Constructor

    /**
     * @notice Construct the YieldDistributionToken
     * @param owner Address of the owner of the YieldDistributionToken
     * @param name Name of the YieldDistributionToken
     * @param symbol Symbol of the YieldDistributionToken
     * @param currencyToken Token in which the yield is deposited and denominated
     * @param decimals_ Number of decimals of the YieldDistributionToken
     * @param tokenURI URI of the YieldDistributionToken metadata
     */
    constructor(
        address owner,
        string memory name,
        string memory symbol,
        IERC20 currencyToken,
        uint8 decimals_,
        string memory tokenURI
    ) ERC20(name, symbol) Ownable(owner) {
        YieldDistributionTokenStorage storage $ = _getYieldDistributionTokenStorage();
        $.currencyToken = currencyToken;
        $.decimals = decimals_;
        $.tokenURI = tokenURI;
        $.lastDepositTimestamp = block.timestamp;
        $.lastSupplyUpdate = block.timestamp;
        $.yieldPerTokenStored = 0;
    }

    // Virtual Functions

    /// @notice Request to receive yield from the given SmartWallet
    function requestYield(
        address from
    ) external virtual override(IYieldDistributionToken);

    // Override Functions

    /// @notice Number of decimals of the YieldDistributionToken
    function decimals() public view virtual override returns (uint8) {
        return _getYieldDistributionTokenStorage().decimals;
    }

    /**
     * @notice Update the balance of `from` and `to` after token transfer and accrue yield
     * @param from Address to transfer tokens from
     * @param to Address to transfer tokens to
     * @param value Amount of tokens to transfer
     */
    // Users only accrue yield based on their userYieldPerTokenPaid
    // When a user first receives tokens, their userYieldPerTokenPaid is set to the current yieldPerTokenStored
    // This naturally prevents them from claiming any yield from before they held tokens
    function _update(address from, address to, uint256 value) internal virtual override {
        _updateGlobalAmountSeconds();

        if (from != address(0)) {
            accrueYield(from);
        }

        if (to != address(0)) {
            YieldDistributionTokenStorage storage $ = _getYieldDistributionTokenStorage();
            // Initialize lastUpdate for new token holders
            if (balanceOf(to) == 0 && $.lastUpdate[to] == 0) {
                $.lastUpdate[to] = block.timestamp;
                $.userYieldPerTokenPaid[to] = $.yieldPerTokenStored;
            }
            accrueYield(to);
        }

        super._update(from, to, value);
    }

    // Internal Functions

    /// @notice Update the totalAmountSeconds and lastSupplyUpdate when supply or time changes
    function _updateGlobalAmountSeconds() internal {
        YieldDistributionTokenStorage storage $ = _getYieldDistributionTokenStorage();
        uint256 timestamp = block.timestamp;
        if (timestamp > $.lastSupplyUpdate) {
            $.totalAmountSeconds += totalSupply() * (timestamp - $.lastSupplyUpdate);
            $.lastSupplyUpdate = timestamp;
        }
    }

    /// @notice Update the amountSeconds for a user
    /// @param account Address of the user to update the amountSeconds for
    function _updateUserAmountSeconds(
        address account
    ) internal {
        UserState storage userState = _getYieldDistributionTokenStorage().userStates[account];
        userState.amountSeconds += balanceOf(account) * (block.timestamp - userState.lastUpdate);
        userState.lastUpdate = block.timestamp;
    }

    /**
     * @notice Deposit yield into the YieldDistributionToken
     * @dev The sender must have approved the CurrencyToken to spend the given amount
     * @param currencyTokenAmount Amount of CurrencyToken to deposit as yield
     */
    function _depositYield(
        uint256 currencyTokenAmount
    ) internal {
        if (currencyTokenAmount == 0) {
            return;
        }

        YieldDistributionTokenStorage storage $ = _getYieldDistributionTokenStorage();

        if (block.timestamp == $.lastDepositTimestamp) {
            revert DepositSameBlock();
        }

        _updateGlobalAmountSeconds();

        uint256 currentSupply = totalSupply();
        if (currentSupply > 0) {
            // Use current supply if totalAmountSeconds is 0
            uint256 divisor = $.totalAmountSeconds > 0 ? $.totalAmountSeconds : currentSupply;
            $.yieldPerTokenStored += currencyTokenAmount.mulDiv(SCALE, divisor);
        }

        $.lastDepositTimestamp = block.timestamp;
        $.currencyToken.safeTransferFrom(_msgSender(), address(this), currencyTokenAmount);
        emit Deposited(_msgSender(), currencyTokenAmount);
    }

    // Admin Setter Functions

    /**
     * @notice Set the URI for the YieldDistributionToken metadata
     * @dev Only the owner can call this setter
     * @param tokenURI New token URI
     */
    function setTokenURI(
        string memory tokenURI
    ) external onlyOwner {
        _getYieldDistributionTokenStorage().tokenURI = tokenURI;
    }

    // Getter View Functions

    /// @notice CurrencyToken in which the yield is deposited and denominated
    function getCurrencyToken() external view returns (IERC20) {
        return _getYieldDistributionTokenStorage().currencyToken;
    }

    /// @notice URI for the YieldDistributionToken metadata
    function getTokenURI() external view returns (string memory) {
        return _getYieldDistributionTokenStorage().tokenURI;
    }

    /// @notice State of a holder of the YieldDistributionToken
    function getUserState(
        address account
    ) external view returns (uint256 lastUpdate) {
        return _getYieldDistributionTokenStorage().lastUpdate[account];
    }

    // Permissionless Functions

    //TODO: why are we returning currencyToken?
    /**
     * @notice Claim all the remaining yield that has been accrued to a user
     * @dev Anyone can call this function to claim yield for any user
     * @param user Address of the user to claim yield for
     * @return currencyToken CurrencyToken in which the yield is deposited and denominated
     * @return currencyTokenAmount Amount of CurrencyToken claimed as yield
     */
    function claimYield(
        address user
    ) public returns (IERC20 currencyToken, uint256 currencyTokenAmount) {
        YieldDistributionTokenStorage storage $ = _getYieldDistributionTokenStorage();
        currencyToken = $.currencyToken;

        accrueYield(user);

        currencyTokenAmount = $.rewards[user];

        if (currencyTokenAmount > 0) {
            // Reset rewards before transfer to prevent reentrancy
            $.rewards[user] = 0;
            currencyToken.safeTransfer(user, currencyTokenAmount);
            emit YieldClaimed(user, currencyTokenAmount);
        }
    }

    function pendingYield(
        address user
    ) external view returns (uint256) {
        YieldDistributionTokenStorage storage $ = _getYieldDistributionTokenStorage();

        uint256 userAmountSeconds = balanceOf(user) * (block.timestamp - $.lastUpdate[user]);
        uint256 pendingDelta = userAmountSeconds.mulDiv($.yieldPerTokenStored - $.userYieldPerTokenPaid[user], SCALE);

        return $.rewards[user] + pendingDelta;
    }

    /**
     * @notice Accrue yield to a user, which can later be claimed
     * @dev Anyone can call this function to accrue yield to any user.
     *   The function does not do anything if it is called in the same block that a deposit is made.
     *   This function accrues all the yield up until the most recent deposit and updates the user state.
     * @param user Address of the user to accrue yield to
     */
    function accrueYield(
        address user
    ) public {
        YieldDistributionTokenStorage storage $ = _getYieldDistributionTokenStorage();
<<<<<<< HEAD
=======
        UserState memory userState = $.userStates[user];

        uint256 currentDepositIndex = $.deposits.length - 1;
        uint256 lastDepositIndex = userState.lastDepositIndex;
        uint256 amountSecondsAccrued;

        if (lastDepositIndex != currentDepositIndex) {
            Deposit memory deposit;

            // all the deposits up to and including the lastDepositIndex of the user have had their yield accrued, if
            // any
            // the loop iterates through all the remaining deposits and accrues yield from them, if any should be
            // accrued
            // all variables in `userState` are updated until `lastDepositIndex`
            while (lastDepositIndex != currentDepositIndex) {
                ++lastDepositIndex;

                deposit = $.deposits[lastDepositIndex];

                amountSecondsAccrued = balanceOf(user) * (deposit.timestamp - userState.lastUpdate);

                userState.amountSeconds += amountSecondsAccrued;

                if (userState.amountSeconds > userState.amountSecondsDeduction) {
                    userState.yieldAccrued += deposit.scaledCurrencyTokenPerAmountSecond.mulDiv(
                        userState.amountSeconds - userState.amountSecondsDeduction, SCALE
                    );

                    // the `amountSecondsDeduction` is updated to the value of `amountSeconds`
                    // of the last yield accrual - therefore for the current yield accrual, it is updated
                    // to the current value of `amountSeconds`, along with `lastUpdate` and `lastDepositIndex`
                    // to avoid double counting yield
                    userState.amountSecondsDeduction = userState.amountSeconds;
                    userState.lastUpdate = deposit.timestamp;
                    userState.lastDepositIndex = lastDepositIndex;
                }

                // if amountSecondsAccrued is 0, then the either the balance of the user has been 0 for the entire
                // deposit
                // of the deposit timestamp is equal to the users last update, meaning yield has already been accrued
                // the check ensures that the process terminates early if there are no more deposits from which to
                // accrue yield
                if (amountSecondsAccrued == 0) {
                    userState.lastDepositIndex = currentDepositIndex;
                    break;
                }

                // if user has a lot of deposits to accrueYield for,
                // we break out of the loop here instead of reverting
                // when gas gets too low.
                if (gasleft() < 100_000) {
                    break;
                }
            }
>>>>>>> 3f453716

        _updateGlobalAmountSeconds();
        _updateUserYield(user);
    }

    function _updateUserYield(
        address user
    ) internal {
        YieldDistributionTokenStorage storage $ = _getYieldDistributionTokenStorage();

        uint256 userAmountSeconds = balanceOf(user) * (block.timestamp - $.lastUpdate[user]);
        if (userAmountSeconds > 0) {
            uint256 yieldDelta = userAmountSeconds.mulDiv($.yieldPerTokenStored - $.userYieldPerTokenPaid[user], SCALE);
            $.rewards[user] += yieldDelta;
            // Emit event with the delta amount instead of total rewards
            emit YieldAccrued(user, yieldDelta);
        }

        $.userYieldPerTokenPaid[user] = $.yieldPerTokenStored;
        $.lastUpdate[user] = block.timestamp;
    }

}<|MERGE_RESOLUTION|>--- conflicted
+++ resolved
@@ -310,63 +310,6 @@
         address user
     ) public {
         YieldDistributionTokenStorage storage $ = _getYieldDistributionTokenStorage();
-<<<<<<< HEAD
-=======
-        UserState memory userState = $.userStates[user];
-
-        uint256 currentDepositIndex = $.deposits.length - 1;
-        uint256 lastDepositIndex = userState.lastDepositIndex;
-        uint256 amountSecondsAccrued;
-
-        if (lastDepositIndex != currentDepositIndex) {
-            Deposit memory deposit;
-
-            // all the deposits up to and including the lastDepositIndex of the user have had their yield accrued, if
-            // any
-            // the loop iterates through all the remaining deposits and accrues yield from them, if any should be
-            // accrued
-            // all variables in `userState` are updated until `lastDepositIndex`
-            while (lastDepositIndex != currentDepositIndex) {
-                ++lastDepositIndex;
-
-                deposit = $.deposits[lastDepositIndex];
-
-                amountSecondsAccrued = balanceOf(user) * (deposit.timestamp - userState.lastUpdate);
-
-                userState.amountSeconds += amountSecondsAccrued;
-
-                if (userState.amountSeconds > userState.amountSecondsDeduction) {
-                    userState.yieldAccrued += deposit.scaledCurrencyTokenPerAmountSecond.mulDiv(
-                        userState.amountSeconds - userState.amountSecondsDeduction, SCALE
-                    );
-
-                    // the `amountSecondsDeduction` is updated to the value of `amountSeconds`
-                    // of the last yield accrual - therefore for the current yield accrual, it is updated
-                    // to the current value of `amountSeconds`, along with `lastUpdate` and `lastDepositIndex`
-                    // to avoid double counting yield
-                    userState.amountSecondsDeduction = userState.amountSeconds;
-                    userState.lastUpdate = deposit.timestamp;
-                    userState.lastDepositIndex = lastDepositIndex;
-                }
-
-                // if amountSecondsAccrued is 0, then the either the balance of the user has been 0 for the entire
-                // deposit
-                // of the deposit timestamp is equal to the users last update, meaning yield has already been accrued
-                // the check ensures that the process terminates early if there are no more deposits from which to
-                // accrue yield
-                if (amountSecondsAccrued == 0) {
-                    userState.lastDepositIndex = currentDepositIndex;
-                    break;
-                }
-
-                // if user has a lot of deposits to accrueYield for,
-                // we break out of the loop here instead of reverting
-                // when gas gets too low.
-                if (gasleft() < 100_000) {
-                    break;
-                }
-            }
->>>>>>> 3f453716
 
         _updateGlobalAmountSeconds();
         _updateUserYield(user);
