--- conflicted
+++ resolved
@@ -6,6 +6,7 @@
 import { WalletUtils } from "../WalletUtils.sol";
 import { IAssetToken } from "../interfaces/IAssetToken.sol";
 import { ISmartWallet } from "../interfaces/ISmartWallet.sol";
+
 import { IYieldDistributionToken } from "../interfaces/IYieldDistributionToken.sol";
 import { YieldDistributionToken } from "./YieldDistributionToken.sol";
 
@@ -89,6 +90,7 @@
      */
     error AddressNotWhitelisted(address user);
 
+
     // Constructor
 
     /**
@@ -240,16 +242,11 @@
 
     /**
      * @notice Make the SmartWallet redistribute yield from this token
-     * @dev The Solidity compiler adds a check that the target address has `extcodesize > 0`
-     *   and otherwise reverts for high-level calls, so we have to use a low-level call here
      * @param from Address of the SmartWallet to request the yield from
      */
     function requestYield(address from) external override(YieldDistributionToken, IYieldDistributionToken) {
         // Have to override both until updated in https://github.com/ethereum/solidity/issues/12665
-        (bool success,) = from.call(abi.encodeWithSelector(ISmartWallet.claimAndRedistributeYield.selector, this));
-        if (!success) {
-            revert SmartWalletCallFailed(from);
-        }
+        ISmartWallet(payable(from)).claimAndRedistributeYield(this);
     }
 
     // Getter View Functions
@@ -294,14 +291,29 @@
 
     /**
      * @notice Get the available unlocked AssetToken balance of a user
-     * @dev The Solidity compiler adds a check that the target address has `extcodesize > 0`
-     *   and otherwise reverts for high-level calls, so we have to use a low-level call here
+     * @dev Calls `getBalanceLocked`, which reverts if the user is not a contract or a smart wallet
      * @param user Address of the user to get the available balance of
      * @return balanceAvailable Available unlocked AssetToken balance of the user
      */
 
     function getBalanceAvailable(address user) public view returns (uint256 balanceAvailable) {
-<<<<<<< HEAD
+        uint256 lockedBalance = 0;
+
+        (bool success, bytes memory data) =
+            user.staticcall(abi.encodeWithSelector(ISmartWallet.getBalanceLocked.selector, this));
+        //if (!success) {
+            //revert SmartWalletCallFailed(user);
+        //}
+
+        balanceAvailable = balanceOf(user);
+        if (data.length > 0) {
+            uint256 lockedBalance = abi.decode(data, (uint256));
+            balanceAvailable -= lockedBalance;
+        }
+    }
+/*
+
+    function getBalanceAvailable(address user) public view returns (uint256 balanceAvailable) {
     uint256 lockedBalance = 0;
 
     if (isContract(user)) {
@@ -310,24 +322,12 @@
         } catch {
             // If the call fails, assume lockedBalance is zero
             // Do not revert
-=======
-        (bool success, bytes memory data) =
-            user.staticcall(abi.encodeWithSelector(ISmartWallet.getBalanceLocked.selector, this));
-        if (!success) {
-            revert SmartWalletCallFailed(user);
->>>>>>> 89b09884
-        }
-
-        balanceAvailable = balanceOf(user);
-        if (data.length > 0) {
-            uint256 lockedBalance = abi.decode(data, (uint256));
-            balanceAvailable -= lockedBalance;
         }
     }
 
     return balanceOf(user) - lockedBalance;
 }
-
+*/
     /// @notice Total yield distributed to all AssetTokens for all users
     function totalYield() public view returns (uint256 amount) {
         AssetTokenStorage storage $ = _getAssetTokenStorage();
