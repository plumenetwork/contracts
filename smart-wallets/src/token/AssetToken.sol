--- conflicted
+++ resolved
@@ -23,12 +23,11 @@
 
     /// @notice Boolean to enable whitelist for the AssetToken
     bool public immutable isWhitelistEnabled;
-    
+
     // Suggestions:
     // - Can replace whitelist array + mapping with enumerable set
     // - Can replace holders array + mapping with enumerable set
 
-    
     /// @custom:storage-location erc7201:plume.storage.AssetToken
     struct AssetTokenStorage {
         /// @dev Total value of all circulating AssetTokens
@@ -166,9 +165,7 @@
      * @notice Update the total value of all circulating AssetTokens
      * @dev Only the owner can call this function
      */
-    function setTotalValue(
-        uint256 totalValue
-    ) external onlyOwner {
+    function setTotalValue(uint256 totalValue) external onlyOwner {
         _getAssetTokenStorage().totalValue = totalValue;
     }
 
@@ -177,9 +174,7 @@
      * @dev Only the owner can call this function
      * @param user Address of the user to add to the whitelist
      */
-    function addToWhitelist(
-        address user
-    ) external onlyOwner {
+    function addToWhitelist(address user) external onlyOwner {
         if (user == address(0)) {
             revert InvalidAddress();
         }
@@ -200,9 +195,7 @@
      * @dev Only the owner can call this function
      * @param user Address of the user to remove from the whitelist
      */
-    function removeFromWhitelist(
-        address user
-    ) external onlyOwner {
+    function removeFromWhitelist(address user) external onlyOwner {
         if (user == address(0)) {
             revert InvalidAddress();
         }
@@ -242,13 +235,7 @@
      *   approved the CurrencyToken to spend the given amount
      * @param currencyTokenAmount Amount of CurrencyToken to deposit as yield
      */
-<<<<<<< HEAD
-    function depositYield(
-        uint256 currencyTokenAmount
-    ) external onlyOwner {
-=======
     function depositYield(uint256 currencyTokenAmount) external onlyOwner {
->>>>>>> 5a1e1d20
         _depositYield(currencyTokenAmount);
     }
 
@@ -260,9 +247,7 @@
      *   and otherwise reverts for high-level calls, so we have to use a low-level call here
      * @param from Address of the SmartWallet to request the yield from
      */
-    function requestYield(
-        address from
-    ) external override(YieldDistributionToken, IYieldDistributionToken) {
+    function requestYield(address from) external override(YieldDistributionToken, IYieldDistributionToken) {
         // Have to override both until updated in https://github.com/ethereum/solidity/issues/12665
         (bool success,) = from.call(abi.encodeWithSelector(ISmartWallet.claimAndRedistributeYield.selector, this));
         if (!success) {
@@ -287,9 +272,7 @@
      * @param user Address of the user to check
      * @return isWhitelisted Boolean indicating if the user is whitelisted
      */
-    function isAddressWhitelisted(
-        address user
-    ) external view returns (bool isWhitelisted) {
+    function isAddressWhitelisted(address user) external view returns (bool isWhitelisted) {
         return _getAssetTokenStorage().isWhitelisted[user];
     }
 
@@ -303,9 +286,7 @@
      * @param user Address of the user to check
      * @return held Boolean indicating if the user has ever held AssetTokens
      */
-    function hasBeenHolder(
-        address user
-    ) external view returns (bool held) {
+    function hasBeenHolder(address user) external view returns (bool held) {
         return _getAssetTokenStorage().hasHeld[user];
     }
 
@@ -321,23 +302,10 @@
      * @param user Address of the user to get the available balance of
      * @return balanceAvailable Available unlocked AssetToken balance of the user
      */
-<<<<<<< HEAD
-    function getBalanceAvailable(
-        address user
-    ) public view returns (uint256 balanceAvailable) {
-        if (isContract(user)) {
-            try ISmartWallet(payable(user)).getBalanceLocked(this) returns (uint256 lockedBalance) {
-                return balanceOf(user) - lockedBalance;
-            } catch {
-                revert SmartWalletCallFailed(user);
-            }
-        } else {
-=======
     function getBalanceAvailable(address user) public view returns (uint256 balanceAvailable) {
         (bool success, bytes memory data) =
             user.staticcall(abi.encodeWithSelector(ISmartWallet.getBalanceLocked.selector, this));
         if (!success) {
->>>>>>> 5a1e1d20
             revert SmartWalletCallFailed(user);
         }
 
@@ -377,13 +345,7 @@
      * @param user Address of the user for which to get the total yield
      * @return amount Total yield distributed to the user
      */
-<<<<<<< HEAD
-    function totalYield(
-        address user
-    ) external view returns (uint256 amount) {
-=======
     function totalYield(address user) external view returns (uint256 amount) {
->>>>>>> 5a1e1d20
         return _getYieldDistributionTokenStorage().userStates[user].yieldAccrued;
     }
 
@@ -392,13 +354,7 @@
      * @param user Address of the user for which to get the claimed yield
      * @return amount Amount of yield that the user has claimed
      */
-<<<<<<< HEAD
-    function claimedYield(
-        address user
-    ) external view returns (uint256 amount) {
-=======
     function claimedYield(address user) external view returns (uint256 amount) {
->>>>>>> 5a1e1d20
         return _getYieldDistributionTokenStorage().userStates[user].yieldWithdrawn;
     }
 
@@ -407,13 +363,7 @@
      * @param user Address of the user for which to get the unclaimed yield
      * @return amount Amount of yield that the user has not yet claimed
      */
-<<<<<<< HEAD
-    function unclaimedYield(
-        address user
-    ) external view returns (uint256 amount) {
-=======
     function unclaimedYield(address user) external view returns (uint256 amount) {
->>>>>>> 5a1e1d20
         UserState memory userState = _getYieldDistributionTokenStorage().userStates[user];
         return userState.yieldAccrued - userState.yieldWithdrawn;
     }
