--- conflicted
+++ resolved
@@ -257,11 +257,7 @@
         while (amountLocked > 0) {
             if (distribution.yield.expiration > block.timestamp) {
                 uint256 yieldShare = (currencyTokenAmount * amountLocked) / amountTotal;
-<<<<<<< HEAD
                 ISmartWallet(wallet).transferYield(assetToken, distribution.beneficiary, currencyToken, yieldShare);
-=======
-                // TODO transfer yield from the user wallet to the beneficiary
->>>>>>> 24c5e066
                 emit YieldRedistributed(assetToken, distribution.beneficiary, currencyToken, yieldShare);
             }
 
