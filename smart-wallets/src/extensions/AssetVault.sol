// SPDX-License-Identifier: MIT
pragma solidity ^0.8.25;

import {IERC20} from "@openzeppelin/contracts/token/ERC20/IERC20.sol";

<<<<<<< HEAD
import {IAssetToken} from "../interfaces/IAssetToken.sol";
import {IAssetVault} from "../interfaces/IAssetVault.sol";
import {ISmartWallet} from "../interfaces/ISmartWallet.sol";
import {console} from "forge-std/console.sol";
=======
import { WalletUtils } from "../WalletUtils.sol";
import { IAssetToken } from "../interfaces/IAssetToken.sol";
import { IAssetVault } from "../interfaces/IAssetVault.sol";
import { ISmartWallet } from "../interfaces/ISmartWallet.sol";
>>>>>>> 89b09884

/**
 * @title AssetVault
 * @author Eugene Y. Q. Shen
 * @notice Smart wallet extension on Plume that allows users to lock yield-bearing assets
 *   in a vault, then take the yield distributed to those locked yield-bearing assets
 *   and manage the redistribution of that yield to multiple beneficiaries.
 */
<<<<<<< HEAD
contract AssetVault is IAssetVault {
=======
contract AssetVault is WalletUtils, IAssetVault {

>>>>>>> 89b09884
    // Types

    /**
     * @notice Yield of some amount that expires at some time
     * @dev Can be used to represent both yield allowances and yield distributions
     */
    struct Yield {
        /// @dev Amount of AssetTokens that are locked for this yield, must always be positive
        uint256 amount;
        /// @dev Timestamp at which the yield expires
        uint256 expiration;
    }

    /// @notice Item in a linked list of yield distributions
    struct YieldDistributionListItem {
        /// @dev Address of the beneficiary of the yield distribution
        address beneficiary;
        /// @dev Yield represented by the yield distribution
        Yield yield;
        /// @dev Next YieldDistributionListItem in the linked list
        YieldDistributionListItem[] next; // Use array to avoid recursive struct definition error
    }

    // Storage

    /// @custom:storage-location erc7201:plume.storage.AssetVault
    struct AssetVaultStorage {
        /// @dev Mapping of yield allowances for each AssetToken and beneficiary
        mapping(IAssetToken assetToken => mapping(address beneficiary => Yield allowance)) yieldAllowances;
        /// @dev Mapping of the yield distribution list for each AssetToken
        mapping(IAssetToken assetToken => YieldDistributionListItem distribution) yieldDistributions;
    }

    // keccak256(abi.encode(uint256(keccak256("plume.storage.AssetVault")) - 1)) & ~bytes32(uint256(0xff))
    bytes32 private constant ASSET_VAULT_STORAGE_LOCATION =
        0x8705cfd43fb7e30ae97a9cbbffbf82f7d6cb80ad243d5fc52988024cb47c5700;

    function _getAssetVaultStorage()
        private
        pure
        returns (AssetVaultStorage storage $)
    {
        assembly {
            $.slot := ASSET_VAULT_STORAGE_LOCATION
        }
    }

    // Constants

    /// @notice Address of the user smart wallet that contains this AssetVault extension
    address public immutable wallet;

    /**
     * @dev Maximum amount of gas used in each iteration of the loops.
     *   We keep iterating until we have less than this much gas left,
     *   then we stop the loop so that we do not reach the gas limit.
     */
    uint256 private constant MAX_GAS_PER_ITERATION = 50_000;

    // Events

    /**
     * @notice Emitted when the user wallet updates a yield allowance
     * @param assetToken AssetToken from which the yield is to be redistributed
     * @param beneficiary Address of the beneficiary of the yield allowance
     * @param amount Amount of AssetTokens that are locked for this yield
     * @param expiration Timestamp at which the yield expires
     */
    event YieldAllowanceUpdated(
        IAssetToken indexed assetToken,
        address indexed beneficiary,
        uint256 amount,
        uint256 expiration
    );

    /**
     * @notice Emitted when the user wallet redistributes yield to the beneficiaries
     * @param assetToken AssetToken from which the yield was redistributed
     * @param beneficiary Address of the beneficiary that received the yield redistribution
     * @param currencyToken Token in which the yield was redistributed
     * @param yieldShare Amount of CurrencyToken that was redistributed to the beneficiary
     */
    event YieldRedistributed(
        IAssetToken indexed assetToken,
        address indexed beneficiary,
        IERC20 indexed currencyToken,
        uint256 yieldShare
    );

    /**
     * @notice Emitted when a beneficiary accepts a yield allowance and creates a new yield distribution
     * @param assetToken AssetToken from which the yield is to be redistributed
     * @param beneficiary Address of the beneficiary of the yield distribution
     * @param amount Amount of AssetTokens that are locked for this yield
     * @param expiration Timestamp at which the yield expires
     */
    event YieldDistributionCreated(
        IAssetToken indexed assetToken,
        address indexed beneficiary,
        uint256 amount,
        uint256 expiration
    );

    /**
     * @notice Emitted when a beneficiary renounces their yield distributions
     * @param assetToken AssetToken from which the yield is to be redistributed
     * @param beneficiary Address of the beneficiary of the yield distribution
     * @param amount Amount of AssetTokens that are renounced from the yield distributions of the beneficiary
     */
    event YieldDistributionRenounced(
        IAssetToken indexed assetToken,
        address indexed beneficiary,
        uint256 amount
    );

    /**
     * @notice Emitted when anyone clears expired yield distributions from the linked list
     * @param assetToken AssetToken from which the yield is to be redistributed
     * @param amountCleared Amount of AssetTokens that were cleared from the yield distributions
     */
    event YieldDistributionsCleared(
        IAssetToken indexed assetToken,
        uint256 amountCleared
    );

    // Errors

    /// @notice Indicates a failure because the given address is 0x0
    error ZeroAddress();

    /// @notice Indicates a failure because the given amount is 0
    error ZeroAmount();

    /**
     * @notice Indicates a failure because the given expiration timestamp is too old
     * @param expiration Expiration timestamp that was too old
     * @param currentTimestamp Current block.timestamp
     */
    error InvalidExpiration(uint256 expiration, uint256 currentTimestamp);

    /**
     * @notice Indicates a failure because the given expiration does not match the actual one
     * @param invalidExpiration Expiration timestamp that does not match the actual expiration
     * @param expiration Actual expiration timestamp at which the yield expires
     */
    error MismatchedExpiration(uint256 invalidExpiration, uint256 expiration);

    /**
     * @notice Indicates a failure because the beneficiary does not have enough yield allowances
     * @param assetToken AssetToken from which the yield is to be redistributed
     * @param beneficiary Address of the beneficiary of the yield allowance
     * @param allowanceAmount Amount of assetTokens included in this yield allowance
     * @param amount Amount of assetTokens that the beneficiary tried to accept the yield of
     */
    error InsufficientYieldAllowance(
        IAssetToken assetToken,
        address beneficiary,
        uint256 allowanceAmount,
        uint256 amount
    );

    /**
     * @notice Indicates a failure because the user wallet does not have enough AssetTokens
     * @param assetToken AssetToken for which a new yield distribution is to be made
     * @param amount Amount of assetTokens that the user wallet tried to add to the distribution
     */
    error InsufficientBalance(IAssetToken assetToken, uint256 amount);

    /**
     * @notice Indicates a failure because the beneficiary does not have enough yield distributions
     * @param assetToken AssetToken from which the yield is to be redistributed
     * @param beneficiary Address of the beneficiary of the yield distributions
     * @param amount Amount of assetTokens included in all of their yield distributions
     * @param amountRenounced Amount of assetTokens that the beneficiary tried to renounce the yield of
     */
    error InsufficientYieldDistributions(
        IAssetToken assetToken,
        address beneficiary,
        uint256 amount,
        uint256 amountRenounced
    );

    // Modifiers

    /// @notice Only the user wallet can call this function
    modifier onlyUserWallet() {
        if (msg.sender != wallet) {
            revert UnauthorizedCall(msg.sender);
        }
        _;
    }

    // Constructor

    /**
     * @notice Construct the AssetVault extension
     * @dev The sender of the transaction creates an AssetVault for themselves,
     *   and their address is saved as the public immutable variable `wallet`.
     */
    constructor() {
        wallet = msg.sender;
    }

    // User Wallet Functions

    /**
     * @notice Update the yield allowance of the given beneficiary
     * @dev Only the user wallet can update yield allowances for tokens in their own AssetVault
     * @param assetToken AssetToken from which the yield is to be redistributed
     * @param beneficiary Address of the beneficiary of the yield allowance
     * @param amount Amount of assetTokens to be locked for this yield allowance
     * @param expiration Timestamp at which the yield expires
     */
    function updateYieldAllowance(
        IAssetToken assetToken,
        address beneficiary,
        uint256 amount,
        uint256 expiration
    ) external onlyUserWallet {
        if (address(assetToken) == address(0) || beneficiary == address(0)) {
            revert ZeroAddress();
        }
        if (amount == 0) {
            revert ZeroAmount();
        }
        if (expiration <= block.timestamp) {
            revert InvalidExpiration(expiration, block.timestamp);
        }

        Yield storage allowance = _getAssetVaultStorage().yieldAllowances[
            assetToken
        ][beneficiary];
        allowance.amount = amount;
        allowance.expiration = expiration;

        emit YieldAllowanceUpdated(assetToken, beneficiary, amount, expiration);
    }

    /**
     * @notice Redistribute yield to the beneficiaries of the AssetToken, using yield distributions
     * @dev Only the user wallet can initiate the yield redistribution. The yield redistributed
     *   to each beneficiary is rounded down, and any remaining CurrencyToken are kept in the vault.
     *   The Solidity compiler adds a check that the target address has `extcodesize > 0`
     *   and otherwise reverts for high-level calls, so we have to use a low-level call here
     * @param assetToken AssetToken from which the yield is to be redistributed
     * @param currencyToken Token in which the yield is to be redistributed
     * @param currencyTokenAmount Amount of CurrencyToken to redistribute
     */

    function redistributeYield(
        IAssetToken assetToken,
        IERC20 currencyToken,
        uint256 currencyTokenAmount
<<<<<<< HEAD
    ) external onlyWallet {
        console.log(
            "Redistributing yield. Currency token amount:",
            currencyTokenAmount
        );
=======
    ) external onlyUserWallet {
>>>>>>> 89b09884
        if (currencyTokenAmount == 0) {
            console.log("Currency token amount is 0, exiting function");
            return;
        }

        uint256 amountTotal = assetToken.balanceOf(address(this));
        console.log("Total amount of AssetTokens in AssetVault:", amountTotal);

        YieldDistributionListItem storage distribution = _getAssetVaultStorage()
            .yieldDistributions[assetToken];

        if (distribution.beneficiary == address(0)) {
            console.log("No yield distributions found");
            return;
        }

        uint256 totalDistributed = 0;
        while (true) {
            console.log(
                "Current distribution beneficiary:",
                distribution.beneficiary
            );
            console.log(
                "Current distribution amount:",
                distribution.yield.amount
            );
            console.log(
                "Current distribution expiration:",
                distribution.yield.expiration
            );
            console.log("Current block timestamp:", block.timestamp);

            if (distribution.yield.expiration > block.timestamp) {
<<<<<<< HEAD
                uint256 yieldShare = (currencyTokenAmount *
                    distribution.yield.amount) / amountTotal;
                console.log("Calculated yield share:", yieldShare);

                if (yieldShare > 0) {
                    console.log(
                        "Transferring yield to beneficiary:",
                        distribution.beneficiary
                    );
                    console.log("Yield amount:", yieldShare);
                    ISmartWallet(wallet).transferYield(
=======
                uint256 yieldShare = (currencyTokenAmount * amountLocked) / amountTotal;
                (bool success,) = wallet.call(
                    abi.encodeWithSelector(
                        ISmartWallet.transferYield.selector,
>>>>>>> 89b09884
                        assetToken,
                        distribution.beneficiary,
                        currencyToken,
                        yieldShare
<<<<<<< HEAD
                    );
                    emit YieldRedistributed(
                        assetToken,
                        distribution.beneficiary,
                        currencyToken,
                        yieldShare
                    );
                    totalDistributed += yieldShare;

                    // Check beneficiary balance after transfer
                    uint256 beneficiaryBalance = currencyToken.balanceOf(
                        distribution.beneficiary
                    );
                    console.log(
                        "Beneficiary balance after transfer:",
                        beneficiaryBalance
                    );
                } else {
                    console.log("Yield share is 0, skipping transfer");
                }
            } else {
                console.log("Distribution has expired");
=======
                    )
                );
                if (!success) {
                    revert SmartWalletCallFailed(wallet);
                }
                emit YieldRedistributed(assetToken, distribution.beneficiary, currencyToken, yieldShare);
>>>>>>> 89b09884
            }

            if (distribution.next.length == 0) {
                console.log("No more distributions, exiting loop");
                break;
            }
            distribution = distribution.next[0];
        }

        console.log("Total yield distributed:", totalDistributed);
    }

    // Permissionless Functions

    /**
     * @notice Get the number of AssetTokens that are currently locked in the AssetVault
     * @param assetToken AssetToken from which the yield is to be redistributed
     */
    function getBalanceLocked(
        IAssetToken assetToken
    ) external view returns (uint256 balanceLocked) {
        // Iterate through the list and sum up the locked balance across all yield distributions
        YieldDistributionListItem storage distribution = _getAssetVaultStorage()
            .yieldDistributions[assetToken];
        while (true) {
            if (distribution.yield.expiration > block.timestamp) {
                balanceLocked += distribution.yield.amount;
            }
            if (distribution.next.length > 0) {
                distribution = distribution.next[0];
            } else {
                break;
            }
        }
    }

    /**
     * @notice Accept the yield allowance and create a new yield distribution
     * @dev The beneficiary must call this function to accept the yield allowance
     * @param assetToken AssetToken from which the yield is to be redistributed
     * @param amount Amount of AssetTokens included in this yield allowance
     * @param expiration Timestamp at which the yield expires
     */
    function acceptYieldAllowance(
        IAssetToken assetToken,
        uint256 amount,
        uint256 expiration
    ) external {
        AssetVaultStorage storage $ = _getAssetVaultStorage();
        address beneficiary = msg.sender;
        Yield storage allowance = $.yieldAllowances[assetToken][beneficiary];

        if (amount == 0) {
            revert ZeroAmount();
        }
        if (expiration <= block.timestamp) {
            revert InvalidExpiration(expiration, block.timestamp);
        }
        if (allowance.expiration != expiration) {
            revert MismatchedExpiration(expiration, allowance.expiration);
        }
        if (allowance.amount < amount) {
            revert InsufficientYieldAllowance(
                assetToken,
                beneficiary,
                allowance.amount,
                amount
            );
        }
        if (assetToken.getBalanceAvailable(wallet) < amount) {
            revert InsufficientBalance(assetToken, amount);
        }

        allowance.amount -= amount;

        YieldDistributionListItem storage distributionHead = $
            .yieldDistributions[assetToken];
        YieldDistributionListItem
            storage currentDistribution = distributionHead;

        // If the list is empty or the first item is expired, update the head
        if (
            currentDistribution.beneficiary == address(0) ||
            currentDistribution.yield.expiration <= block.timestamp
        ) {
            distributionHead.beneficiary = beneficiary;
            distributionHead.yield.amount = amount;
            distributionHead.yield.expiration = expiration;
        } else {
            // Find the correct position to insert or update
            while (currentDistribution.next.length > 0) {
                if (
                    currentDistribution.beneficiary == beneficiary &&
                    currentDistribution.yield.expiration == expiration
                ) {
                    currentDistribution.yield.amount += amount;
                    break;
                }
                currentDistribution = currentDistribution.next[0];
            }

            // If we didn't find an existing distribution, add a new one
            if (
                currentDistribution.beneficiary != beneficiary ||
                currentDistribution.yield.expiration != expiration
            ) {
                currentDistribution.next.push();
                YieldDistributionListItem
                    storage newDistribution = currentDistribution.next[0];
                newDistribution.beneficiary = beneficiary;
                newDistribution.yield.amount = amount;
                newDistribution.yield.expiration = expiration;
            }
        }

        console.log("Accepted yield allowance for beneficiary:", beneficiary);
        console.log("Amount:", amount);
        console.log("Expiration:", expiration);

        emit YieldDistributionCreated(
            assetToken,
            beneficiary,
            amount,
            expiration
        );
    }

    function getYieldDistributions(
        IAssetToken assetToken
    )
        external
        view
        returns (
            address[] memory beneficiaries,
            uint256[] memory amounts,
            uint256[] memory expirations
        )
    {
        YieldDistributionListItem storage distribution = _getAssetVaultStorage()
            .yieldDistributions[assetToken];
        uint256 count = 0;
        YieldDistributionListItem storage current = distribution;
        while (true) {
            if (current.beneficiary != address(0)) {
                count++;
            }
            if (current.next.length == 0) break;
            current = current.next[0];
        }

        beneficiaries = new address[](count);
        amounts = new uint256[](count);
        expirations = new uint256[](count);

        current = distribution;
        uint256 index = 0;
        while (true) {
            if (current.beneficiary != address(0)) {
                beneficiaries[index] = current.beneficiary;
                amounts[index] = current.yield.amount;
                expirations[index] = current.yield.expiration;
                index++;
            }
            if (current.next.length == 0) break;
            current = current.next[0];
        }
    }

    /**
     * @notice Renounce the given amount of AssetTokens from the beneficiary's yield distributions
     * @dev The beneficiary must call this function to reduce the size of their yield distributions.
     *   If there are too many yield distributions to process, the function will stop to avoid
     *   reaching the gas limit, and the beneficiary must call the function again to renounce more.
     * @param assetToken AssetToken from which the yield is to be redistributed
     * @param amount Amount of AssetTokens to renounce from from the yield distribution
     * @param expiration Timestamp at which the yield expires
     */
    function renounceYieldDistribution(
        IAssetToken assetToken,
        uint256 amount,
        uint256 expiration
    ) external returns (uint256 amountRenounced) {
        console.log("renounceYieldDistribution1");
        YieldDistributionListItem storage distribution = _getAssetVaultStorage()
            .yieldDistributions[assetToken];
        address beneficiary = msg.sender;
        uint256 amountLeft = amount;
        console.log("renounceYieldDistribution2");
        // Iterate through the list and subtract the amount from the beneficiary's yield distributions
        uint256 amountLocked = distribution.yield.amount;
        while (amountLocked > 0) {
            console.log("renounceYieldDistribution3");

            if (
                distribution.beneficiary == beneficiary &&
                distribution.yield.expiration == expiration
            ) {
                console.log("renounceYieldDistribution4");

                // If the entire yield distribution is to be renounced, then set its timestamp
                // to be in the past so it is cleared on the next run of `clearYieldDistributions`
                if (amountLeft >= amountLocked) {
                    console.log("renounceYieldDistribution4.1");

                    amountLeft -= amountLocked;
                    console.log("renounceYieldDistribution4.2");
                    console.log(
                        "distribution.yield.expiration",
                        distribution.yield.expiration
                    );
                    console.log("block.timestamp", block.timestamp - 1 days);
                    //console.log("1.days",1 days);

                    distribution.yield.expiration = block.timestamp - 1 days;
                    console.log("renounceYieldDistribution4.2.2");

                    if (amountLeft == 0) {
                        console.log("renounceYieldDistribution4.2.3");

                        break;
                    }
                    console.log("renounceYieldDistribution4.3");
                } else {
                    console.log("renounceYieldDistribution4.4");
                    distribution.yield.amount -= amountLeft;
                    console.log("renounceYieldDistribution4.5");
                    amountLeft = 0;
                    break;
                }
            }
            console.log("renounceYieldDistribution5");

            if (gasleft() < MAX_GAS_PER_ITERATION) {
                emit YieldDistributionRenounced(
                    assetToken,
                    beneficiary,
                    amount - amountLeft
                );
                return amount - amountLeft;
            }
            distribution = distribution.next[0];
            amountLocked = distribution.yield.amount;
            console.log("renounceYieldDistribution6");
        }
        console.log("renounceYieldDistribution7");

        if (amountLeft > 0) {
            revert InsufficientYieldDistributions(
                assetToken,
                beneficiary,
                amount - amountLeft,
                amount
            );
        }
        console.log("renounceYieldDistribution8");

        emit YieldDistributionRenounced(assetToken, beneficiary, amount);
        return amount;
    }

    /**
     * @notice Clear expired yield distributions from the linked list
     * @dev Anyone can call this function to free up unused storage for gas refunds.
     *   If there are too many yield distributions to process, the function will stop to avoid
     *   reaching the gas limit, and the caller must call the function again to clear more.
     * @param assetToken AssetToken from which the yield is to be redistributed
     */

    function clearYieldDistributions(IAssetToken assetToken) external {
        uint256 amountCleared = 0;
        AssetVaultStorage storage s = _getAssetVaultStorage();
        YieldDistributionListItem storage head = s.yieldDistributions[
            assetToken
        ];

        // Check if the list is empty
        if (head.beneficiary == address(0) && head.yield.amount == 0) {
            emit YieldDistributionsCleared(assetToken, 0);
            return;
        }

        while (head.yield.amount > 0) {
            if (head.yield.expiration <= block.timestamp) {
                amountCleared += head.yield.amount;
                if (head.next.length > 0) {
                    YieldDistributionListItem storage nextItem = head.next[0];
                    head.beneficiary = nextItem.beneficiary;
                    head.yield = nextItem.yield;
                    head.next = nextItem.next;
                } else {
                    // If there's no next item, clear the current one and break
                    head.beneficiary = address(0);
                    head.yield.amount = 0;
                    head.yield.expiration = 0;
                    break;
                }
            } else {
                // If the current item is not expired, move to the next one
                if (head.next.length > 0) {
                    head = head.next[0];
                } else {
                    break;
                }
            }

            if (gasleft() < MAX_GAS_PER_ITERATION) {
                break;
            }
        }

        emit YieldDistributionsCleared(assetToken, amountCleared);
    }
}<|MERGE_RESOLUTION|>--- conflicted
+++ resolved
@@ -3,17 +3,11 @@
 
 import {IERC20} from "@openzeppelin/contracts/token/ERC20/IERC20.sol";
 
-<<<<<<< HEAD
 import {IAssetToken} from "../interfaces/IAssetToken.sol";
 import {IAssetVault} from "../interfaces/IAssetVault.sol";
 import {ISmartWallet} from "../interfaces/ISmartWallet.sol";
 import {console} from "forge-std/console.sol";
-=======
 import { WalletUtils } from "../WalletUtils.sol";
-import { IAssetToken } from "../interfaces/IAssetToken.sol";
-import { IAssetVault } from "../interfaces/IAssetVault.sol";
-import { ISmartWallet } from "../interfaces/ISmartWallet.sol";
->>>>>>> 89b09884
 
 /**
  * @title AssetVault
@@ -22,12 +16,8 @@
  *   in a vault, then take the yield distributed to those locked yield-bearing assets
  *   and manage the redistribution of that yield to multiple beneficiaries.
  */
-<<<<<<< HEAD
-contract AssetVault is IAssetVault {
-=======
 contract AssetVault is WalletUtils, IAssetVault {
 
->>>>>>> 89b09884
     // Types
 
     /**
@@ -281,15 +271,11 @@
         IAssetToken assetToken,
         IERC20 currencyToken,
         uint256 currencyTokenAmount
-<<<<<<< HEAD
     ) external onlyWallet {
         console.log(
             "Redistributing yield. Currency token amount:",
             currencyTokenAmount
         );
-=======
-    ) external onlyUserWallet {
->>>>>>> 89b09884
         if (currencyTokenAmount == 0) {
             console.log("Currency token amount is 0, exiting function");
             return;
@@ -323,7 +309,6 @@
             console.log("Current block timestamp:", block.timestamp);
 
             if (distribution.yield.expiration > block.timestamp) {
-<<<<<<< HEAD
                 uint256 yieldShare = (currencyTokenAmount *
                     distribution.yield.amount) / amountTotal;
                 console.log("Calculated yield share:", yieldShare);
@@ -335,17 +320,10 @@
                     );
                     console.log("Yield amount:", yieldShare);
                     ISmartWallet(wallet).transferYield(
-=======
-                uint256 yieldShare = (currencyTokenAmount * amountLocked) / amountTotal;
-                (bool success,) = wallet.call(
-                    abi.encodeWithSelector(
-                        ISmartWallet.transferYield.selector,
->>>>>>> 89b09884
                         assetToken,
                         distribution.beneficiary,
                         currencyToken,
                         yieldShare
-<<<<<<< HEAD
                     );
                     emit YieldRedistributed(
                         assetToken,
@@ -368,14 +346,6 @@
                 }
             } else {
                 console.log("Distribution has expired");
-=======
-                    )
-                );
-                if (!success) {
-                    revert SmartWalletCallFailed(wallet);
-                }
-                emit YieldRedistributed(assetToken, distribution.beneficiary, currencyToken, yieldShare);
->>>>>>> 89b09884
             }
 
             if (distribution.next.length == 0) {
